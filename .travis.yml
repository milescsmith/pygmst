language: python
python:
#   - "3.6"      # Guess we don't work on 3.6?  Not fixing it right now.
  - "3.7"
  - "3.8"
<<<<<<< HEAD
  - "3.8-dev"  # 3.8 development branch
#  - "nightly"  # nightly build # Don't build against nightly - it fails, and I don't even know what is going on with 3.10
=======
  - "3.9"  # 3.8 development branch
#  - "nightly"  # nightly build - I barely know what is new in 3.8, much less what is on the bleeding edge
>>>>>>> ecbc30bb
# command to install dependencies
install:
  - pip install -r requirements.txt
  - pip install pytest
  - pip install pytest-cov
  - pip install coveralls
  - pip install tox-travis
  
script:
  - tox
  # - pytest --cov=pygmst --cov-report=term-missing

after_success:
  - coveralls<|MERGE_RESOLUTION|>--- conflicted
+++ resolved
@@ -3,13 +3,8 @@
 #   - "3.6"      # Guess we don't work on 3.6?  Not fixing it right now.
   - "3.7"
   - "3.8"
-<<<<<<< HEAD
   - "3.8-dev"  # 3.8 development branch
-#  - "nightly"  # nightly build # Don't build against nightly - it fails, and I don't even know what is going on with 3.10
-=======
-  - "3.9"  # 3.8 development branch
 #  - "nightly"  # nightly build - I barely know what is new in 3.8, much less what is on the bleeding edge
->>>>>>> ecbc30bb
 # command to install dependencies
 install:
   - pip install -r requirements.txt
