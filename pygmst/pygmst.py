import logging
import os
import re
import sys
import tempfile
from subprocess import PIPE, STDOUT, run
from typing import Dict, List, Optional, Tuple

import click
import pyfaidx
from Bio.SeqUtils import GC as getGC
from click_option_group import optgroup
from pkg_resources import resource_filename
from sortedcontainers import SortedDict
from setuptools_scm import get_version

from .version import __version__

seq = "sequence"
start_prefix = "startseq."
gibbs_prefix = "gibbs_out."
mod_prefix = "itr_"
mod_suffix = ".mod"
hmmout_prefix = "itr_"
hmmout_suffix = ".lst"
out_name = "GeneMark_hmm.mod"
fnn_out = ""
faa_out = ""

meta_out = "initial.meta.lst"
gc_out = f"{meta_out}.feature"
verbose = False


@click.command()
@optgroup.group("Output options", help="output is in current working directory")
@optgroup.option(
    "--output",
    "-o",
    type=str,
    help="output file with predicted gene coordinates by GeneMarh.hmm and species parameters derived by GeneMarkS-T. If not provided, the file name will be taken from the input file. GeneMark.hmm can be executed independently after finishing GeneMarkS training.This method may be the preferable option in some situations, as it provides accesses to GeneMarh.hmm options.",
    required=False,
)
@optgroup.option(
    "--format",
    "outputformat",
    type=str,
    help="output coordinates of predicted genes in LST or GTF format.",
    default="LST",
    show_default=True,
)
@optgroup.option(
    "--fnn",
    is_flag=True,
    help="create file with nucleotide sequence of predicted genes",
    default=False,
    show_default=True,
)
@optgroup.option(
    "--faa",
    is_flag=True,
    help="create file with protein sequence of predicted genes",
    default=False,
    show_default=True,
)
@optgroup.option(
    "--clean",
    is_flag=True,
    help="delete all temporary files",
    default=True,
    show_default=True,
)
# Run options:
@optgroup.group("Run options")
@optgroup.option(
    "--bins",
    type=click.IntRange(1, 4, clamp=True),
    help="number of clusters for inhomogeneous genome. Use 0 for automatic clustering",
    default=0,
    show_default=True,
)
@optgroup.option(
    "--filter",
    "filterseq",
    type=int,
    help="keep at most one prediction per sequence",
    show_default=True,
    default=True,
)
@optgroup.option(
    "--strand",
    type=click.Choice(["direct", "reverse", "both"]),
    help="sequence strand to predict genes in",
    default="both",
    show_default=True,
)
@optgroup.option(
    "--order",
    type=click.IntRange(1, 100, clamp=True),
    help="markov chain order",
    default=4,
    show_default=True,
)
@optgroup.option(
    "--order_non",
    type=int,
    help="order for non-coding parameters",
    default=2,
    show_default=True,
)
@optgroup.option(
    "--gcode",
    type=click.Choice(["11", "4", "1"]),
    help="genetic code.  See https://www.ncbi.nlm.nih.gov/Taxonomy/Utils/wprintgc.cgi for codes.  Currently, only tables 1, 4, and 11 are allowed.",
    default="1",
    show_default=True,
)
@optgroup.option(
    "--motif",
    "motifopt",
    type=click.Choice(["0", "1"]),
    help="iterative search for a sequence motif associated with CDS start",
    show_default=True,
    default="1",
)
@optgroup.option(
    "--width",
    type=click.IntRange(3, 100),
    help="motif width",
    show_default=True,
    default=12,
)
@optgroup.option(
    "--prestart",
    type=click.IntRange(0, 100),
    help="length of sequence upstream of translation initiation site that presumably includes the motif",
    show_default=True,
    default=6,
)
@optgroup.option(
    "--fixmotif",
    type=bool,
    is_flag=True,
    help="the motif is located at a fixed position with regard to the start motif could overlap start codon. if this option is on, it changes the meaning of the --prestart option which in this case will define the distance from start codon to motif start",
    show_default=True,
    default=True,
)
@optgroup.option(
    "--offover",
    type=bool,
    is_flag=True,
    default=True,
    help="prohibits gene overlap",
    show_default=True,
)
@optgroup.group("Combined output and run options")
@optgroup.option(
    "--prok",
    is_flag=True,
    default=False,
    help="to run program on prokaryotic transcripts (this option is the same as: --bins 1 --filter 0 --order 2 --order_non 2 --gcode 11 -width 6 --prestart 40 --fixmotif 0)",
    show_default=True,
)
@optgroup.group("Test/developer options")
@optgroup.option(
    "--par",
    type=str,
    help="custom parameters for GeneMarkS (default is selected based on gcode value: 'par_<gcode>.default' )",
    show_default=True,
)
@optgroup.option(
    "--gibbs",
    type=click.Choice(["1", "3"]),
    default="3",
    help="version of Gibbs sampler software (default: 3 supported versions: 1 and 3 )",
    show_default=True,
)
@optgroup.option("--test", is_flag=True, default=False, help="installation test")
@optgroup.option(
    "--identity",
    type=click.FloatRange(min=0, max=1, clamp=False),
    default=0.99,
    help="identity level assigned for termination of iterations",
    show_default=True,
)
@optgroup.option(
    "--maxitr",
    type=int,
    help="maximum number of iterations (default: 10 supported in range: >= 1)",
    show_default=True,
    default=10,
)
@optgroup.option("-v", "--verbose", count=True)
@optgroup.option("--version", is_flag=True, default=False, show_default=True)
@click.argument("seqfile", type=str, required=False)
@click.help_option(show_default=True)
# @Log(verbose)
def main(
    seqfile: str,
    output: str,
    outputformat: Optional[str] = None,
    fnn: bool = False,
    faa: bool = False,
    clean: bool = True,
    bins: int = 0,
    prok: bool = False,
    filterseq: int = 1,
    strand: str = "both",
    order: int = 4,
    order_non: int = 2,
    gcode: str = "1",
    motifopt: str = "1",
    width: int = 12,
    prestart: int = 6,
    fixmotif: int = 1,
    offover: bool = True,
    par: Optional[str] = None,
    gibbs: int = 3,
    test: bool = False,
    identity: float = 0.99,
    maxitr: int = 10,
    verbose: int = 0,
    version: bool = False,
) -> None:
    if version:
<<<<<<< HEAD
        print(__version__)
=======
        print(f"{get_version(root='..', relative_to=__file__)}")
>>>>>>> 2837b4d7
        sys.exit()
    elif seqfile is not None:
        gmst(
            seqfile,
            output,
            outputformat,
            fnn,
            faa,
            clean,
            bins,
            prok,
            filterseq,
            strand,
            order,
            order_non,
            gcode,
            motifopt,
            width,
            prestart,
            fixmotif,
            offover,
            par,
            gibbs,
            test,
            identity,
            maxitr,
            verbose,
            # version,
        )
    else:
        print("Usage: pygmst [OPTION(s)]... SEQFILE\n\nTry `pygmst --help` for more options")


def gmst(
    seqfile: str = None,
    output: str = None,
    outputformat: Optional[str] = None,
    fnn: bool = False,
    faa: bool = False,
    clean: bool = True,
    bins: int = 0,
    prok: bool = False,
    filterseq: int = 1,
    strand: str = "both",
    order: int = 4,
    order_non: int = 2,
    gcode: str = "1",
    motifopt: str = "1",
    width: int = 12,
    prestart: int = 6,
    fixmotif: int = 1,
    offover: bool = True,
    par: Optional[str] = None,
    gibbs: int = 3,
    test: bool = False,
    identity: float = 0.99,
    maxitr: int = 10,
    verbose: int = 0,
    version: bool = False,
) -> None:

    if verbose == 1:
        logging.basicConfig(filename="pygmst.log", filemode="w", level=logging.WARN)
    elif verbose == 2:
        logging.basicConfig(filename="pygmst.log", filemode="w", level=logging.INFO)
    elif verbose == 3:
        logging.basicConfig(filename="pygmst.log", filemode="w", level=logging.DEBUG)

    motif = True if motifopt == "1" else False  # for compatibility
    fixmotif = True if fixmotif == 1 else False  # for compatibility

    if output is None:
        base = os.path.basename(input)
        output = os.path.splitext(base)[0]
        if format == "LST":
            output = f"{output}.lst"
        elif format == "GFF":
            output = f"{output}.gff"
        if fnn:
            fnn_out = f"{output}.fnn"
        if faa:
            faa_out = f"{output}.faa"
    else:
        if fnn:
            fnn_out = f"{output}.fnn"
        if faa:
            faa_out = f"{output}.faa"
    if prok:
        bins = 1
        filterseq = 0
        order = 2
        order_non = 2
        offover = False
        gcode = "11"
        fixmotif = False
        prestart = 40
        width = 6
    if par is None:
        par = resource_filename("pygmst", f"genemark/par_{gcode}.default")

    with tempfile.TemporaryDirectory() as tmpdir:

        # out_name = f"{tmpdir}/{out_name}"
        # GeneMark.hmm gene finding program <gmhmmp>; version 2.14
        hmm = resource_filename("pygmst", "genemark/gmhmmp")

        # sequence parsing tool <probuild>; version 2.11c
        build = resource_filename("pygmst", "genemark/probuild")

        # gibbs sampler - from http://bayesweb.wadsworth.org/gibbs/gibbs.html ; version 3.10.001  Aug 12 2009
        # this doesn't appear to be available from that source?
        # possible replacement at https://github.com/Etschbeijer/GibbsSampler ?
        gibbs3 = resource_filename("pygmst", "genemark/Gibbs3")

        # use <probuild> with GeneMarkS parameter file <$par>
        build = f"{build} --par"

        # set options for <gmhmmp>

        # switch gene overlap off in GeneMark.hmm; for eukaryotic intron-less genomes
        if offover:
            hmm = f"{hmm} -p 0"

        # set strand to predict
        if strand == "direct":
            hmm = f"{hmm} -s d"
        elif strand == "reverse":
            hmm = f"{hmm} -s r"

        ## tmp solution: get sequence size, get minimum sequence size from --par <file>
        ## compare, skip iterations if short

        # this should end up as something like
        # 'probuild --par par_1.default --clean_join sequence --seq test.fa
        run(f"{build} {par} --clean_join {seq} --seq {seqfile}".split())

        with open(seqfile, "r") as _:
            sequence_size = len(_.read())

        command = f"grep MIN_SEQ_SIZE {par}"
        result = run(args=command.split(), capture_output=True)
        minimum_sequence_size = int(
            re.findall(
                pattern=r"\s*--MIN_SEQ_SIZE\s+(\d+)",
                string=str(result.stdout, "utf=8"),
            )[0]
        )

        do_iterations = 1

        if sequence_size < minimum_sequence_size:
            do_iterations = 0

        if do_iterations > 0:
            # ------------------------------------------------
            # clustering
            # initial prediction using MetaGeneMark model

            # get GC of whole sequence for each sequence"
            gc_out = f"{tmpdir}/{meta_out}.feature"

            # form of! 'probuild --par par_1.default --stat_fasta --seq test.fa > initial.meta.list.feature'
            gc_cmd = f"{build} {par} --stat_fasta --seq {seqfile}"
            with open(gc_out, "w+") as gc_capture:
                logging.debug(gc_cmd)
                gc_capture.write(
                    str(run(gc_cmd.split(), capture_output=True).stdout, "utf-8")
                )

            # determine bin number and range
            bin_num, cutoffs, seq_GC = cluster(
                feature_f=gc_out, clusters=bins, min_length=10000
            )

            logging.info(f"bin number = {bin_num}\n")
            logging.info(f"GC range = {''.join([str(_) for _ in cutoffs])}\n")

            # training
            models: List[str] = list()
            seqs: List[str] = list()
            # my %handles; # file handles for n bins.
            if bin_num == 1:
                logging.debug(
                    f"train(input_seq={seqfile}, "
                    f"fseq={seq}, "
                    f"motif={motif},"
                    f"fixmotif={fixmotif}, "
                    f"order={order}, "
                    f"order_non={order_non}, "
                    f"start_prefix={start_prefix}, "
                    f"gibbs_prefix={gibbs_prefix}, "
                    f"prestart={prestart}, "
                    f"width={width}, "
                    f"build_cmd={build}, "
                    f"hmm_cmd={hmm}, "
                    f"par={par}, "
                    f"maxitr={maxitr}, "
                    f"identity={identity}, "
                    f"gibbs3={gibbs3})"
                )
                final_model = train(
                    input_seq=seqfile,
                    seq=seq,
                    motif=motif,
                    fixmotif=fixmotif,
                    order=order,
                    order_non=order_non,
                    start_prefix=start_prefix,
                    gibbs_prefix=gibbs_prefix,
                    prestart=prestart,
                    width=width,
                    build_cmd=build,
                    hmm_cmd=hmm,
                    par=par,
                    maxitr=maxitr,
                    identity=identity,
                    gibbs3=gibbs3,
                    tmpdir=tmpdir,
                )
                logging.info(f"final_model: {final_model}")

                # make a GC file for the input file
                # read input sequences
                try:
                    FA = pyfaidx.Fasta(seqfile)
                    seq_GC_entries = [_.lstrip(">") for _ in seq_GC.keys()]
                    for read in FA:
                        if read.long_name not in seq_GC_entries:
                            seq_GC[f">{read.long_name}"] = int(getGC(read[:].seq))
                except IOError as e:
                    logging.critical(f"{e}\nCannot open {seqfile}")

            else:
                # create sequence file for each bin
                logging.info("Binning the input sequence")
                
                # for i in range(0, bin_num):
                #     with open(file=f"{tmpdir}/seq_bin_{i}", mode="w") as fh:
                #         seqs.extend([f"{tmpdir}/seq_bin_{i}"])
                #         handles[i] = f"{tmpdir}/seq_bin_{i}"
                #         logging.info(f"Created {tmpdir}/seq_bin_{i}")

                # read input sequences
                FA = pyfaidx.Fasta(seqfile, duplicate_action="longest")
                seq_GC_entries = [_.lstrip(">") for _ in seq_GC.keys()]
                seq_bins: Dict[int, List[str]] = {
                    k: [] for k in (_ for _ in range(0, bin_num))
                }  # NEW! we are going to store the names of each read in a dictionary, which has a list member for each bin
                for read in FA:  # for each record
                    if (
                        read.long_name not in seq_GC_entries
                    ):  # if this has not already had the %GC determined
                        seq_GC[read.long_name] = int(getGC(read[:].seq))  # Do it now

                        # decide which bin the sequence belongs to, add the name to the bin dictionary
                    if (
                        bin_num == 2
                    ):  # if there are two bins, we can really only be above or below a cutoff
                        if seq_GC[read.long_name] <= cutoffs[0]:
                            seq_bins[0].extend([read.long_name])
                        else:
                            seq_bins[1].extend([read.long_name])
                    else:  # else, does the read have low, medium, or high %GC?
                        if seq_GC[read.long_name] <= cutoffs[0]:
                            seq_bins[0].extend([read.long_name])
                        elif seq_GC[read.long_name] <= cutoffs[1]:
                            seq_bins[1].extend([read.long_name])
                        else:
                            seq_bins[2].extend([read.long_name])
                    # logging.info(f"Placed {read_header} into bin {bin}")

                # write all sequences to a bin file at once
                try:
                    for i in range(0, bin_num):
                        with open(file=f"{tmpdir}/seq_bin_{i}", mode="w") as fh:
                            for j in seq_bins[i]:
                                fh.writelines(
                                    f"{FA[j].long_name}\t[gc={seq_GC[j]}]\n{FA[j][:].seq}\n"  # modify the read.long_name to include the %GC
                                )
                        logging.info(f"Created {tmpdir}/seq_bin_{i}")
                    
                    seqs = [f"{tmpdir}/seq_bin_{i}" for i in range(0, bin_num)]
                    # handles = SortedDict({k:f"{tmpdir}/seq_bin_{k}" for k in range(0, bin_num)})
                except IOError as e:
                    logging.critical(f"{e}\nCannot open {seqfile}")
                    print(f"Cannot open {seqfile}")

                # train
                for i in range(bin_num):
                    logging.debug(f"training on {seqs[i]}")
                    current_model = train(
                        input_seq=seqs[i],
                        seq=seq,
                        motif=motif,
                        fixmotif=fixmotif,
                        order=order,
                        order_non=order_non,
                        start_prefix=start_prefix,
                        gibbs_prefix=gibbs_prefix,
                        prestart=prestart,
                        width=width,
                        build_cmd=build,  # probuild --par par_1.default
                        hmm_cmd=hmm,
                        par=par,
                        maxitr=maxitr,
                        identity=identity,
                        gibbs3=gibbs3,
                        bin_num=i,
                        tmpdir=tmpdir,
                    )
                    logging.info(f"train() returned: {current_model}")
                    if current_model:
                        models.extend([current_model])

                logging.debug(f"combine {len(models)} individual models to make the final model file")
                model_names = "\n".join(models)
                logging.debug(f"those models are: {model_names}")
                final_model = combineModels(mod=models, cut_offs=cutoffs, tmpdir=tmpdir)
                logging.info(f"combineModels() returned: {final_model}")

            run(f"cp {final_model} {tmpdir}/{out_name}".split())
            logging.info(
                f"Ran 'cp {final_model} {tmpdir}/{out_name}' but not sure why?"
            )

        if outputformat == "GFF":
            format_gmhmmp = " -f G "
        else:
            format_gmhmmp = ""

        if filterseq == 1:
            hmm += " -b "
        if faa:
            hmm += f" -A {faa_out} "
        if fnn:
            hmm += f" -D {fnn_out} "
        # $hmm .= " -a $faa_out " if $faa;
        # $hmm .= " -d $fnn_out " if $fnn;

        if do_iterations:
            if motif:
                command = f"{hmm} -r -m {tmpdir}/{out_name} -o {output} {format_gmhmmp} {seqfile}"
                result = run(command.split(), stdout=PIPE, stderr=STDOUT)
                logging.debug(command)
                logging.debug(f"{str(result.stdout, 'utf-8')}")
            else:
                # no moitf option specified
                command = f"{hmm} -m {tmpdir}/{out_name} -o {output} {format_gmhmmp} {seqfile}"
                result = run(command.split(), stdout=PIPE, stderr=STDOUT)
                logging.debug(command)
                logging.debug(f"{str(result.stdout, 'utf-8')}")
        else:
            meta_model = resource_filename("pygmst", "genemark/MetaGeneMark_v1.mod")
            # no iterations - use heuristic only
            command = f"{hmm} -m {meta_model} -o {output} {format_gmhmmp} {seqfile}"
            result = run(command.split(), stdout=PIPE, stderr=STDOUT)
            logging.debug(command)
            logging.debug(f"{str(result.stdout, 'utf-8')}")

        print(f"wrote final results to {output}")


def train(
    input_seq: str,  # test.fa
    seq: str,  # sequence
    motif: bool,  # True
    fixmotif: bool,  # True
    order: int,  # 4
    order_non: int,  # 2
    start_prefix: str,  # "startseq."
    gibbs_prefix: str,  # "itr_"
    prestart: int,  # 6
    width: int,  # 12
    build_cmd: str,  # "probuild --par"
    hmm_cmd: str,  # "gmhmmp -s d"
    par: str,  # "par_1.default"
    maxitr: int,  # 10
    identity: float,  # 0.99
    gibbs3: str,
    bin_num: int = 0,
    tmpdir: Optional[str] = None,
) -> str:
    logging.info("Beginning training")
    # ------------------------------------------------
    # prepare sequence
    # build_cmd should have the form of! `probuild --par par_1.default`
    # so this makes the below
    # `probuild --par par_1.default --clean_join sequence --seq test.fa`
    # which seems kind of redundant, but what do I know

    if os.path.getsize(input_seq) == 0:
        raise ValueError("the input sequence is empty")

    command = f"{build_cmd} {par} --clean_join {seq} --seq {input_seq}"
    result = run(command.split(), stdout=PIPE, stderr=STDOUT)
    logging.debug(command)
    logging.debug(f"{str(result.stdout, 'utf-8')}")

    # tmp solution: get sequence size, get minimum sequence size from --par <file>
    # compare, skip iterations if short

    with open(seq, "r") as _:
        sequence_size = len(_.read())

    min_size_find_cmd = run(
        args=f"grep MIN_SEQ_SIZE {par}".split(), capture_output=True
    )
    minimum_sequence_size = int(
        re.findall(
            pattern=r"\s*--MIN_SEQ_SIZE\s+(\d+)",
            string=str(min_size_find_cmd.stdout, "utf=8"),
        )[0]
    )

    do_iterations = True
    itr = 0

    logging.info(f"minimum_sequence_size: {minimum_sequence_size}")
    logging.info(f"sequence_size: {sequence_size}")
    if sequence_size < minimum_sequence_size:
        # form of! `probuild --par par_1.default --clean_join sequence --seq test.fa --MIN_CONTIG_SIZE 0 --GAP_FILLER
        command = f"{build_cmd} {par} --clean_join {tmpdir}/{seq} --seq {input_seq} --MIN_CONTIG_SIZE 0 --GAP_FILLER"
        result = run(command.split(), stdout=PIPE, stderr=STDOUT)
        logging.debug(command)
        logging.debug(f"{str(result.stdout, 'utf-8')}")

        init_mod = resource_filename("pygmst", "genemark/MetaGeneMark_v1.mod")
        next_item = f"{tmpdir}/bin_{bin_num}{hmmout_suffix}"
        command = f"{hmm_cmd} -m {init_mod} -o {next_item} {tmpdir}/{seq}"
        result = run(command.split(), stdout=PIPE, stderr=STDOUT)
        logging.debug(command)
        logging.debug(f"{str(result.stdout, 'utf-8')}")

        mod = f"{tmpdir}/bin_{bin_num}{mod_suffix}"
        command = f"{build_cmd} {par} --mkmod {mod} --seq {tmpdir}/{seq} --geneset {next_item} --ORDM {order} --order_non {order_non} --revcomp_non 1"

        if motif and not fixmotif:
            command = (
                f"{command} --pre_start {start_prefix} --PRE_START_WIDTH {prestart}"
            )
        elif motif and fixmotif:
            command = (
                f"{command} --fixmotif --PRE_START_WIDTH {prestart} --width {width}"
            )

        results = run(command.split(), stdout=PIPE, stderr=STDOUT)
        logging.debug(command)
        logging.debug(f"{str(result.stdout, 'utf-8')}")
        return mod  # this may end up returning an empty file because the bin{bin_num}.lst file is empty or has insufficient number of entries.
        # this, in turn, fouls up the

    # Log("do_iterations = $do_iterations\n")

    # ------------------------------------------------
    # run initial prediction
    next_item = f"{tmpdir}/{hmmout_prefix}{itr}_bin_{bin_num}{hmmout_suffix}"
    print("run initial prediction")

    # form of! `gmhmmp -s d sequence -m MetaGeneMark_v1.mod -o itr_{itr}.lst`
    mod = resource_filename("pygmst", "genemark/MetaGeneMark_v1.mod")
    command = f"{hmm_cmd} -m {mod} -o {next_item} {seq}"
    result = run(command.split(), stdout=PIPE, stderr=STDOUT)
    logging.debug(command)
    logging.debug(f"{str(result.stdout, 'utf-8')}")

    # enter iterations loop
    if do_iterations:
        logging.info("entering training iteration loop")
    while do_iterations:
        itr += 1
        mod = f"{tmpdir}/{mod_prefix}{itr}_bin_{bin_num}{mod_suffix}"
        logging.info(f"iteration: {itr}, mod: {mod}")

        if motif and not fixmotif:
            start_seq = f"{tmpdir}/{start_prefix}{itr}"
            gibbs_out = f"{tmpdir}/{gibbs_prefix}{itr}"

        command = f"{build_cmd} {par} --mkmod {mod} --seq {seq} --geneset {next_item} --ORDM {order} --order_non {order_non} --revcomp_non 1"

        if motif and not fixmotif:
            command = f"{command} --pre_start {start_seq} --PRE_START_WIDTH {prestart}"
        elif motif and fixmotif:
            command = (
                f"{command} --fixmotif --PRE_START_WIDTH {prestart} --width {width}"
            )
            # command += f" --fixmotif --PRE_START_WIDTH {prestart} --width {width} --log {logfile}"

        logging.info(f"build model: {mod} for iteration: {itr}")
        results = run(command.split(), stdout=PIPE, stderr=STDOUT)
        logging.debug(command)
        logging.debug(f"{str(result.stdout, 'utf-8')}")

        if (
            motif and not fixmotif
        ):  # given that we only have Gibbs3, don't *really* have an option
            # if $gibbs_version == 1:
            #     &RunSystem( "$gibbs $start_seq $width -n > $gibbs_out", "run gibbs sampler\n" )
            # elif $gibbs_version == 3:
            #     &RunSystem( "$gibbs3 $start_seq $width -o $gibbs_out -F -Z  -n -r -y -x -m -s 1 -w 0.01", "run gibbs3 sampler\n" )
            logging.info("run gibbs3 sampler")
            # form of! 'Gibbs3 startseq.{itr} 12 -o gibbs_out.{itr} -F -Z -n -r -y -x -m -s 1 -w 0.01"
            command = f"{gibbs3} {start_seq} {width} -o {gibbs_out} -F -Z -n -r -y -x -m -s 1 -w 0.01"
            result = run(command.split(), stdout=PIPE, stderr=STDOUT)
            logging.debug(command)
            logging.debug(f"{str(result.stdout, 'utf-8')}")

            logging.info("make prestart model")
            # run([build_cmd, "--gibbs", gibbs_out, "--mod", mod, "--seq", start_seq, "--log", logfile])
            # form of! `probuild --par par_1.default --gibs gibbs_out.{itr} --mod itr_{itr}.mod --seq startseq.{itr}
            command = (
                f"{build_cmd} {par} --gibbs {gibbs_out} --mod {mod} --seq {start_seq}"
            )
            result = run(command.split(), stdout=PIPE, stderr=STDOUT)
            logging.debug(command)
            logging.debug(f"{str(result.stdout, 'utf-8')}")

        prev = next_item
        # next_item = itr_{itr}.lst
        next_item = f"{tmpdir}/{hmmout_prefix}{itr}_bin_{bin_num}{hmmout_suffix}"

        # form of! `gmhmmp -s d sequence -m itr_{itr}.mod -o itr_{itr}.lst
        command = f"{hmm_cmd} {seq} -m {mod} -o {next_item}"

        # form of! `gmhmmp -s d sequence -m itr_{itr}.mod -o itr_{itr}.lst -r
        if motif:
            command += " -r"

        logging.info(f"prediction, iteration: {itr}")
        result = run(command.split(), stdout=PIPE, stderr=STDOUT)
        logging.debug(command)
        logging.debug(f"{str(result.stdout, 'utf-8')}")

        # `probuild --par par_1.default --compare --source itr_{itr}.lst --target itr_{itr-1}.lst
        command = f"{build_cmd} {par} --compare --source {next_item} --target {prev}"
        # &Log( "compare:\n" . $command . "\n" );

        results = run(command.split(), stdout=PIPE, stderr=STDOUT)
        logging.debug(command)
        logging.debug(f"{str(result.stdout, 'utf-8')}")

        diff = str(results.stdout, "utf-8").strip("\n")
        logging.info(f"iteration {itr}, bin {bin_num} difference: {diff}")
        # &Log( "compare $prev and $next_item: $diff\n" );

        if float(diff) >= identity:
            logging.info(f"Stopped iterations on identity: {diff}")
            do_iterations = False
        if itr == maxitr:
            logging.info(f"Stopped iterations on maximum number: {maxitr}")
            return mod
    logging.info(f"return value of train: {mod}")
    return mod


def cluster(
    feature_f: str, clusters: int, min_length: int = 10000
) -> Tuple[int, List[int], Dict[str, int]]:  # $gc_out, $bins
    logging.debug("Beginning clustering")
    gc_hash: Dict[int, int] = dict()
    cut_off_points: List[int] = list()
    num_of_seq = 0
    total_length = 0
    header_to_cod_GC = dict()

    # with feature_f as GC:
    # read in probuild output, line by line.  Should be fasta input.
    with open(feature_f, "r") as GC:
        for line in GC:
            # if the line is a fasta header in the form of '>(Reference sequence name)\t(number) (number)
            # if (text := re.search(pattern="^>(.*?)\t(\d+)\s+(\d+)", string=line)): # switch to this?  only support python>=3.8?
            text = re.search(pattern=r"^>(.*?)\t(\d+)\s+(\d+)", string=line)
            if text:
                # logging.debug(f"text.group(0) = {text.group(0)}")
                header = text.group(1)  # Reference name
                # logging.debug(f"header = {header}")
                length = int(text.group(2))  # length of sequence?
                # logging.debug(f"header = {length}")
                seqGC = int(text.group(3))  # must be GC percentage
                # logging.debug(f"header = {seqGC}")

                header_to_cod_GC[header] = seqGC
                num_of_seq += 1
                total_length += length
                if seqGC in gc_hash:
                    gc_hash[seqGC] += length
                else:
                    gc_hash[seqGC] = length

    sorted_GC = SortedDict(gc_hash)  # sort the gc_hash dictionary by keys
    min_GC = sorted_GC.keys()[0]
    max_GC = sorted_GC.keys()[-1]
    print(f"min_GC={min_GC} max_GC={max_GC} total_seq_length={total_length}\n")

    previous = 0
    for key in sorted_GC:
        gc_hash[key] += previous

        if previous < total_length / 3 and gc_hash[key] >= total_length / 3:
            one_third = key
            logging.debug(f"({one_third})->({gc_hash[one_third]})\n")
        if previous < total_length / 3 * 2 and gc_hash[key] >= total_length / 3 * 2:
            two_third = key
            logging.debug(f"({two_third})->({gc_hash[two_third]})\n")
        if previous < total_length / 2 and gc_hash[key] >= total_length / 2:
            one_half = key
            logging.debug(f"({one_half})->({gc_hash[one_half]})\n")
        previous = gc_hash[key]

    if clusters == 0:
        # cluster number is not specified by user
        # automatically choose cluster number.
        if two_third - one_third > 3:
            clusters = 3
        else:
            clusters = 1
    if clusters == 3:
        if (
            (two_third - one_third) < 1
            or (max_GC - two_third) < 1
            or (one_third - min_GC) < 1
        ):
            # &Log( "Total number of sequences is not enough for training in 3 clusters!\n" )
            clusters = 1
        else:
            if gc_hash[one_third] > min_length:
                cut_off_points.extend([min_GC, one_third, two_third, max_GC])
            else:
                # &Log( "Total length of sequences is not enough for training in 3 clusters!\n" )
                clusters = 2

    if clusters == 2:
        if gc_hash[one_half] > min_length:
            cut_off_points.extend([min_GC, one_half, max_GC])
        else:
            # &Log( "Total length of sequences is not enough for training in 2 clusters!\n" )
            pass

    if clusters == 1:
        cut_off_points.extend([min_GC, max_GC])
    return clusters, cut_off_points, header_to_cod_GC


def combineModels(
    mod: List[str],
    cut_offs: List[int],
    minGC: int = 30,
    maxGC: int = 70,
    tmpdir: str = ".",
) -> str:
    """
    concatenate model files into one in MGM format:
    starts with "__GC" and ends with "end"
    """
    logging.debug("combining models")
    model_names = "\n".join(mod)
    logging.debug(f"models for combining: {model_names}")

    # change the min and max GC value of cut_offs to the minGC and maxGC used by gmhmmp
    cut_offs[0] = minGC
    cut_offs[-1] = maxGC

    b = 1
    data = str()
    final_model = f"{tmpdir}/final_model.mod"
    with open(file=final_model, mode="w+") as model:
        for i in range(minGC, maxGC + 1):
            model.write(f"__GC{i}\t\n")
            if i == cut_offs[b] or i == maxGC:
                logging.debug(f"combineModels processing {mod[b-1]}")
                if os.path.exists(mod[b-1]):
                    with open(file=mod[b - 1], mode="r") as fh:
                        for line in fh:
                            if "NAME" in line:
                                line = line.strip("\n")
                                line = f"{line}_GC<={i}\n"
                            data += line
                else:
                    logging.debug(f"combineModels could not find {mod[b-1]}")
                model.write(data)
                model.write("end \t\n\n")
                if b > len(mod):
                    break
                b += 1
    return final_model


if __name__ == "__main__":
    main()  # pragma: no cover<|MERGE_RESOLUTION|>--- conflicted
+++ resolved
@@ -14,7 +14,7 @@
 from sortedcontainers import SortedDict
 from setuptools_scm import get_version
 
-from .version import __version__
+from . import __version__
 
 seq = "sequence"
 start_prefix = "startseq."
@@ -223,11 +223,7 @@
     version: bool = False,
 ) -> None:
     if version:
-<<<<<<< HEAD
         print(__version__)
-=======
-        print(f"{get_version(root='..', relative_to=__file__)}")
->>>>>>> 2837b4d7
         sys.exit()
     elif seqfile is not None:
         gmst(
